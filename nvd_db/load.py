import json
import concurrent.futures
from datetime import datetime, timezone
from typing import List, Dict, Any, Optional
import boto3
from botocore.exceptions import ClientError

DEFAULT_CONFIG = {
    "TABLE_NAME": "infoservices-cybersecurity-vuln-nvd-data",
    "BATCH_PROGRESS_INTERVAL": 200,
    "BATCH_WRITE_CHUNK_SIZE": 200,
    "AWS_REGION": "us-east-1",
    "DDB_ENDPOINT": "",
    "PARALLEL_SCAN_SEGMENTS": 8
}

def _resolve_cfg(user_cfg: Optional[Dict[str, Any]]) -> Dict[str, Any]:
    cfg = DEFAULT_CONFIG.copy()
    if user_cfg:
        cfg.update(user_cfg)
    return cfg

def _to_ddb_safe(v):
<<<<<<< HEAD
=======
    """Convert Python value into a DynamoDB-storable format."""
>>>>>>> 73191b8b
    if v is None:
        return None
    if isinstance(v, (int, float)):
        return str(v)
    if isinstance(v, (list, dict)):
        return json.dumps(v, ensure_ascii=False)
    return str(v)

<<<<<<< HEAD
def _parse_date_obj(s: Optional[str]):
=======

def _parse_date_obj(s: Optional[str]) -> Optional[datetime]:
    """Parse ISO date safely."""
>>>>>>> 73191b8b
    if not s:
        return None
    try:
        return datetime.fromisoformat(s.replace("Z", "+00:00"))
    except Exception:
        return None

<<<<<<< HEAD
def _max_date_from_ddb_table(table, date_field="lastModified") -> Optional[datetime]:
    paginator = table.meta.client.get_paginator("scan")
    max_dt = None
    for page in paginator.paginate(TableName=table.name, ProjectionExpression=date_field):
        for itm in page.get("Items", []):
            val = itm.get(date_field)
            if not val:
                continue
            dt = _parse_date_obj(val)
            if dt and (max_dt is None or dt > max_dt):
                max_dt = dt
    return max_dt
=======
def _get_max_last_modified_parallel(table, segments=8) -> Optional[datetime]:
    """Parallel scan DynamoDB to find the maximum 'lastModified' date."""
    client = table.meta.client

    def scan_segment(segment):
        paginator = client.get_paginator("scan")
        max_dt = None
        for page in paginator.paginate(
            TableName=table.name,
            ProjectionExpression="lastModified",
            TotalSegments=segments,
            Segment=segment
        ):
            for item in page.get("Items", []):
                val = item.get("lastModified")
                if not val:
                    continue
                dt = _parse_date_obj(val)
                if dt and (max_dt is None or dt > max_dt):
                    max_dt = dt
        return max_dt

    print(f"🚀 Performing parallel scan with {segments} segments for max 'lastModified'...")
    with concurrent.futures.ThreadPoolExecutor(max_workers=segments) as executor:
        results = list(executor.map(scan_segment, range(segments)))

    max_date = max((r for r in results if r is not None), default=None)
    if max_date:
        print(f"✅ Parallel scan complete. Max 'lastModified' = {max_date}")
    else:
        print("ℹ️ No 'lastModified' found in table.")
    return max_date
>>>>>>> 73191b8b

def sync_nvd_records_to_dynamodb(records: List[Dict[str, Any]], json_bytes: bytes, user_cfg: Dict[str, Any]) -> Dict[str, Any]:
<<<<<<< HEAD
=======
    """Sync NVD feed data to DynamoDB (insert/update new and modified records)."""
>>>>>>> 73191b8b
    cfg = _resolve_cfg(user_cfg)
    ddb_kwargs = {"region_name": cfg.get("AWS_REGION")}
    if cfg.get("DDB_ENDPOINT"):
        ddb_kwargs["endpoint_url"] = cfg.get("DDB_ENDPOINT")

<<<<<<< HEAD
    ddb = boto3.resource("dynamodb", **ddb_kwargs)
    table_name = cfg.get("TABLE_NAME")
    table = ddb.Table(table_name)

    print(f"🔁 Checking latest 'lastModified' in DynamoDB table '{table_name}' ...")
    max_date = _max_date_from_ddb_table(table, "lastModified")
    print(f"ℹ️ Current max 'lastModified': {max_date.isoformat() if max_date else 'None'}")

    to_write, skipped = [], 0
    for rec in records:
        rec_date = _parse_date_obj(rec.get("lastModified"))
        if not max_date or (rec_date and rec_date > max_date):
            to_write.append(rec)
        else:
            skipped += 1

    print(f"🟡 New or updated: {len(to_write)}, Skipped: {skipped}")
=======
    table_name = cfg["TABLE_NAME"]
    existing_tables = ddb.meta.client.list_tables().get("TableNames", [])
    if table_name not in existing_tables:
        print(f"⚡ Creating DynamoDB table '{table_name}'...")
        table = ddb.create_table(
            TableName=table_name,
            KeySchema=[{"AttributeName": "id", "KeyType": "HASH"}],
            AttributeDefinitions=[{"AttributeName": "id", "AttributeType": "S"}],
            ProvisionedThroughput={"ReadCapacityUnits": 5, "WriteCapacityUnits": 5},
        )
        table.meta.client.get_waiter("table_exists").wait(TableName=table_name)
        print("✅ Table created.")
    else:
        table = ddb.Table(table_name)

    # --- Find max 'lastModified' using parallel scan ---
    max_date = _get_max_last_modified_parallel(
        table, segments=cfg.get("PARALLEL_SCAN_SEGMENTS", 8)
    )

    # --- Filter new/updated records ---
    if max_date:
        new_records = [
            rec for rec in records
            if (dt := _parse_date_obj(rec.get("lastModified"))) and dt > max_date
        ]
        print(f"🆕 Found {len(new_records)} new/updated records since {max_date}")
    else:
        new_records = records
        print(f"🆕 First run detected — inserting all {len(new_records)} records.")

    if not new_records:
        print("✅ No new data to update.")
        return {"total_feed_records": len(records), "new_records": 0}

    # --- Batch write with date_updated field ---
>>>>>>> 73191b8b
    written = 0
    batch_size = cfg.get("BATCH_WRITE_CHUNK_SIZE", 200)
    now_date = datetime.now(timezone.utc).strftime("%Y-%m-%d")

    with table.batch_writer(overwrite_by_pkeys=["id"]) as batch:
        for i, rec in enumerate(new_records, start=1):
            item = {k: _to_ddb_safe(v) for k, v in rec.items()}
            item["id"] = rec.get("cveID") or rec.get("id")
            item["date_updated"] = now_date  # ⏰ Add/overwrite ETL update timestamp
            batch.put_item(Item=item)

            if i % batch_size == 0:
                print(f"⬆️ Wrote {i} records...")

            written = i

<<<<<<< HEAD
    for i in range(0, len(to_write), batch_size):
        chunk = to_write[i:i + batch_size]
        with table.batch_writer() as batch:
            for rec in chunk:
                item = {k: _to_ddb_safe(v) for k, v in rec.items() if v is not None}
                batch.put_item(Item=item)
                written += 1
        print(f"⬆️ Batch uploaded {min(i+batch_size, len(to_write))}/{len(to_write)}")

    print(f"✅ DynamoDB sync complete. Written={written}, Skipped={skipped}")
    return {"total_feed_records": len(records), "written": written, "skipped": skipped}
=======
    print(f"✅ DynamoDB load complete: {written} records written/updated.")
    summary = {
        "total_feed_records": len(records),
        "new_records": written,
        "last_updated_time": now_iso,
    }
    return summary
>>>>>>> 73191b8b
<|MERGE_RESOLUTION|>--- conflicted
+++ resolved
@@ -21,10 +21,7 @@
     return cfg
 
 def _to_ddb_safe(v):
-<<<<<<< HEAD
-=======
     """Convert Python value into a DynamoDB-storable format."""
->>>>>>> 73191b8b
     if v is None:
         return None
     if isinstance(v, (int, float)):
@@ -33,13 +30,9 @@
         return json.dumps(v, ensure_ascii=False)
     return str(v)
 
-<<<<<<< HEAD
-def _parse_date_obj(s: Optional[str]):
-=======
 
 def _parse_date_obj(s: Optional[str]) -> Optional[datetime]:
     """Parse ISO date safely."""
->>>>>>> 73191b8b
     if not s:
         return None
     try:
@@ -47,20 +40,6 @@
     except Exception:
         return None
 
-<<<<<<< HEAD
-def _max_date_from_ddb_table(table, date_field="lastModified") -> Optional[datetime]:
-    paginator = table.meta.client.get_paginator("scan")
-    max_dt = None
-    for page in paginator.paginate(TableName=table.name, ProjectionExpression=date_field):
-        for itm in page.get("Items", []):
-            val = itm.get(date_field)
-            if not val:
-                continue
-            dt = _parse_date_obj(val)
-            if dt and (max_dt is None or dt > max_dt):
-                max_dt = dt
-    return max_dt
-=======
 def _get_max_last_modified_parallel(table, segments=8) -> Optional[datetime]:
     """Parallel scan DynamoDB to find the maximum 'lastModified' date."""
     client = table.meta.client
@@ -93,37 +72,14 @@
     else:
         print("ℹ️ No 'lastModified' found in table.")
     return max_date
->>>>>>> 73191b8b
 
 def sync_nvd_records_to_dynamodb(records: List[Dict[str, Any]], json_bytes: bytes, user_cfg: Dict[str, Any]) -> Dict[str, Any]:
-<<<<<<< HEAD
-=======
     """Sync NVD feed data to DynamoDB (insert/update new and modified records)."""
->>>>>>> 73191b8b
     cfg = _resolve_cfg(user_cfg)
     ddb_kwargs = {"region_name": cfg.get("AWS_REGION")}
     if cfg.get("DDB_ENDPOINT"):
         ddb_kwargs["endpoint_url"] = cfg.get("DDB_ENDPOINT")
 
-<<<<<<< HEAD
-    ddb = boto3.resource("dynamodb", **ddb_kwargs)
-    table_name = cfg.get("TABLE_NAME")
-    table = ddb.Table(table_name)
-
-    print(f"🔁 Checking latest 'lastModified' in DynamoDB table '{table_name}' ...")
-    max_date = _max_date_from_ddb_table(table, "lastModified")
-    print(f"ℹ️ Current max 'lastModified': {max_date.isoformat() if max_date else 'None'}")
-
-    to_write, skipped = [], 0
-    for rec in records:
-        rec_date = _parse_date_obj(rec.get("lastModified"))
-        if not max_date or (rec_date and rec_date > max_date):
-            to_write.append(rec)
-        else:
-            skipped += 1
-
-    print(f"🟡 New or updated: {len(to_write)}, Skipped: {skipped}")
-=======
     table_name = cfg["TABLE_NAME"]
     existing_tables = ddb.meta.client.list_tables().get("TableNames", [])
     if table_name not in existing_tables:
@@ -160,7 +116,6 @@
         return {"total_feed_records": len(records), "new_records": 0}
 
     # --- Batch write with date_updated field ---
->>>>>>> 73191b8b
     written = 0
     batch_size = cfg.get("BATCH_WRITE_CHUNK_SIZE", 200)
     now_date = datetime.now(timezone.utc).strftime("%Y-%m-%d")
@@ -177,24 +132,10 @@
 
             written = i
 
-<<<<<<< HEAD
-    for i in range(0, len(to_write), batch_size):
-        chunk = to_write[i:i + batch_size]
-        with table.batch_writer() as batch:
-            for rec in chunk:
-                item = {k: _to_ddb_safe(v) for k, v in rec.items() if v is not None}
-                batch.put_item(Item=item)
-                written += 1
-        print(f"⬆️ Batch uploaded {min(i+batch_size, len(to_write))}/{len(to_write)}")
-
-    print(f"✅ DynamoDB sync complete. Written={written}, Skipped={skipped}")
-    return {"total_feed_records": len(records), "written": written, "skipped": skipped}
-=======
     print(f"✅ DynamoDB load complete: {written} records written/updated.")
     summary = {
         "total_feed_records": len(records),
         "new_records": written,
         "last_updated_time": now_iso,
     }
-    return summary
->>>>>>> 73191b8b
+    return summary